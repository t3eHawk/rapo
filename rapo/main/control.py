"""Contains RAPO control interface."""

import sys
import threading as th
import multiprocessing as mp
import traceback as tb

import re
import json
import time as tm
import datetime as dt

import sqlalchemy as sa

from ..database import db
from ..logger import logger
from ..reader import reader
from ..utils import utils

from .fields import RESULT_KEY, RESULT_VALUE, RESULT_TYPE
from .case import NORMAL, INFO, ERROR, WARNING, INCIDENT, DISCREPANCY


class Control():
    """Represents certain RAPO control and acts like its API.

    Parameters
    ----------
    name : str, optional
        Name of the control from RAPO_CONFIG.
    timestamp : float or None
        Timestamp of this process.
    date_from : str or datetime, optional
        Data source date lower bound.
    date_to : str or datetime, optional
        Data source date upper bound.

    Attributes
    ----------
    name : str
        Name of the control from RAPO_CONFIG.
    timestamp : float or None
        Timestamp of this process.
    parser : rapo.Parser
        Parser instance for this control.
    executor : rapo.Executor
        Executor instance for this control.
    log : sqlalchemy.Table
        RAPO_LOG table object.
    config : sqlalchemy.RowProxy
        RAPO_CONFIG record for this control.
    id : int
        ID of the control from RAPO_CONFIG.
    group : str or None
        Group of the control from RAPO_CONFIG.
    type : str or None
        Type of the control from RAPO_CONFIG. See RAPO_REF_TYPES table.
    subtype: str or None
        Method of the control from RAPO_CONFIG. See RAPO_REF_METHODS table.
    engine : str or None
        Engine of the control from RAPO_CONFIG. See RAPO_REF_ENGINES table.
    process_id : int or None
        Process id from RAPO_LOG.
    pid : int or None
        Process id from RAPO_LOG.
    source_name: str or None
        Data source name.
    source_date_field :
        Data source date field.
    source_name_a : str or None
        Data source A name.
    source_date_field_a :
        Data source A date field.
    source_name_b : str or None
        Data source B name.
    source_date_field_b :
        Data source B date field.
    updated : datetime or None
        Date when process RAPO_LOG record was last updated.
    start_date : datetime or None
        Date when process started.
    end_date : datetime or None
        Date when process finished.
    status : bool or None
        Current process status.
    select : sqlalchemy.Select
        SQL statement to fetch data from data source.
    select_a : sqlalchemy.Select
        SQL statement to fetch data from data source A.
    select_b : sqlalchemy.Select
        SQL statement to fetch data from data source B.
    rule_config : list
        Configuration defining success result.
    error_config : list
        Configuration defining error result.
    output_columns : list or None
        Output column configuration.
    output_columns_a : list or None
        Output A column configuration.
    output_columns_b : list or None
        Output B column configuration.
    need_a : bool or None
        Flag to define whether save output A or not.
    need_b : bool or None
        Flag to define whether save output B or not.
    need_prerun_hook : bool or None
        Flag to define whether run database prerun hook function or not.
    need_hook : bool or None
        Flag to define whether run database hook procedure or not.
    source_table : sqlalchemy.Table
        Proxy object reflecting data source table.
    source_table_a : sqlalchemy.Table
        Proxy object reflecting data source A table.
    source_table_b : sqlalchemy.Table
        Proxy object reflecting data source B table.
    input_table : sqlalchemy.Table
        Proxy object reflecting table with fetched records from data source.
    input_table_a : sqlalchemy.Table
        Proxy object reflecting table with fetched records from data source A.
    input_table_b : sqlalchemy.Table
        Proxy object reflecting table with fetched records from data source B.
    result_table : sqlalchemy.Table
        Proxy object reflecting table with found matches.
    error_table : sqlalchemy.Table
        Proxy object reflecting table with found discrapancies.
    error_table_a : sqlalchemy.Table
        Proxy object reflecting table with found discrapancies from A.
    error_table_b : sqlalchemy.Table
        Proxy object reflecting table with found discrapancies from B.
    fetched : int or None
        Number of fetched records from data source.
    success : int or None
        Number of success results.
    errors : int or None
        Number of discrapancies.
    error_level : float or None
        Indicator presenting the percentage of discrapancies among the fetched
        records.
    fetched_a : int or None
        Number of fetched records from data source A.
    fetched_b : int or None
        Number of fetched records from data source B.
    success_a : int or None
        Number of success results in A.
    success_b : int or None
        Number of success results in B.
    errors_a : int or None
        Number of discrapancies in A.
    errors_b : int or None
        Number of discrapancies in B.
    error_level_a : float or None
        Indicator presenting the percentage of discrapancies among the fetched
        records from A.
    error_level_b : float or None
        Indicator presenting the percentage of discrapancies among the fetched
        records from B.
    date_from : datetime
        Data source date lower bound.
    date_from : datetime
        Data source date upper bound.
    """

    def __init__(self, name=None, timestamp=None, process_id=None,
                 date=None, date_from=None, date_to=None):
        self.name = name or reader.read_control_name(process_id)
        self.config = reader.read_control_config(self.name)
        self.result = reader.read_control_result(process_id)
        self.id = int(self.config['control_id'])
        self.group = self.config['control_group']
        self.type = self.config['control_type']
        self.subtype = self.config['control_subtype']
        self.engine = self.config['control_engine']
        self.timestamp = timestamp

        self.parser = Parser(self)
        self.executor = Executor(self)

        self.process = None
        self.handler = None

        self.process_id = process_id
        if self.result:
            self.start_date = self.result['start_date']
            self.end_date = self.result['end_date']
            self.updated = self.result['updated']
            self.status = self.result['status']

            self.date_from = self.result['date_from']
            self.date_to = self.result['date_to']

            self.fetched = self.result['fetched']
            self.success = self.result['success']
            self.errors = self.result['errors']
            self.error_level = self.result['error_level']

            self.fetched_a = self.result['fetched_a']
            self.fetched_b = self.result['fetched_b']
            self.success_a = self.result['success_a']
            self.success_b = self.result['success_b']
            self.errors_a = self.result['errors_a']
            self.errors_b = self.result['errors_b']
            self.error_level_a = self.result['error_level_a']
            self.error_level_b = self.result['error_level_b']
        else:
            self.start_date = None
            self.end_date = None
            self.updated = None
            self.status = None

            if self.timestamp:
                self.date_from, self.date_to = self.parser.parse_dates()
            elif date:
                self.date_from = self.parser.parse_date(date, 0, 0, 0)
                self.date_to = self.parser.parse_date(date, 23, 59, 59)
            else:
                self.date_from = self.parser.parse_date(date_from)
                self.date_to = self.parser.parse_date(date_to)

            self.fetched = None
            self.success = None
            self.errors = None
            self.error_level = None

            self.fetched_a = None
            self.success_a = None
            self.errors_a = None
            self.error_level_a = None

            self.fetched_b = None
            self.success_b = None
            self.errors_b = None
            self.error_level_b = None

        self.source_table = None
        self.source_table_a = None
        self.source_table_b = None

        self.input_table = None
        self.input_table_a = None
        self.input_table_b = None

        self.result_table = None
        self.error_table = None
        self.error_table_a = None
        self.error_table_b = None

        self.output_table = None
        self.output_table_a = None
        self.output_table_b = None

        self._with_error = False
        self._all_errors = []
        self._pending_error = None

    def __str__(self):
        """Take control information and represent it as a simple string.

        Returns
        -------
        value : str
            Control name with or withoud process id.
        """
        if self.process_id is None:
            return f'[{self.name}]'
        else:
            return f'[{self.name}:{self.process_id}]'

    __repr__ = __str__

    @property
    def name(self):
        """Get control name."""
        return self._name

    @name.setter
    def name(self, value):
        if isinstance(value, str) or value is None:
            self._name = value
        else:
            type = value.__class__.__name__
            message = f'name must be str or None, not {type}'
            raise TypeError(message)

    @property
    def date(self):
        """Get control date if relevant."""
        if self.date_from.date() == self.date_to.date():
            return self.date_from.date()

    @property
    def process_id(self):
        """Get control run process ID."""
        return self._process_id

    @process_id.setter
    def process_id(self, value):
        if isinstance(value, int) or value is None:
            self._process_id = value
        else:
            type = value.__class__.__name__
            message = f'process_id must be int or None, not {type}'
            raise TypeError(message)

    @property
    def pid(self):
        """Shortcut for process_id."""
        return self._process_id

    @property
    def source_name(self):
        """Get control data source name."""
        return self.parser.parse_source_name()

    @property
    def source_filter(self):
        """Get control data source filter clause."""
        return self.parser.parse_filter()

    @property
    def source_date_field(self):
        """Get control data source date field."""
        return utils.to_lower(self.config['source_date_field'])

    @property
    def source_name_a(self):
        """Get control data source A name."""
        return self.parser.parse_source_name_a()

    @property
    def source_filter_a(self):
        """Get control data source A filter clause."""
        return self.parser.parse_filter_a()

    @property
    def source_date_field_a(self):
        """Get control data source A date field."""
        return utils.to_lower(self.config['source_date_field_a'])

    @property
    def source_name_b(self):
        """Get control data source B name."""
        return self.parser.parse_source_name_b()

    @property
    def source_filter_b(self):
        """Get control data source B filter clause."""
        return self.parser.parse_filter_b()

    @property
    def source_date_field_b(self):
        """Get control data source B date field."""
        return utils.to_lower(self.config['source_date_field_b'])

    @property
    def result_columns(self):
        """Get object representing result columns."""
        return self.parser.parse_result_columns()

    @property
    def key_column(self):
        """Get process identification column."""
        return self.parser.parse_key_column()

    @property
    def variables(self):
        """Get control variables."""
        return self.parser.parse_variables()

    @property
    def status(self):
        """Get control run status."""
        return self._status

    @status.setter
    def status(self, value):
        """Set control run status."""
        if isinstance(value, str) and len(value) == 1:
            if hasattr(self, '_status'):
                self._status = value
                self.updated = dt.datetime.now()
                logger.info(f'{self} Status changed to {self._status}')
            else:
                self._status = value
        elif value is None:
            self._status = None
        else:
            message = f'incorrect status: {value}'
            raise ValueError(message)

    @property
    def initiated(self):
        """Check if control is initiated."""
        if self.status == 'I':
            return True
        else:
            return False

    @property
    def working(self):
        """Check if control is working."""
        if self.status in ('S', 'P', 'F'):
            return True
        else:
            return False

    @property
    def select(self):
        """Get SQL statement to fetch data from data source."""
        return self.parser.parse_select()

    @property
    def select_a(self):
        """Get SQL statement to fetch data from data source A."""
        return self.parser.parse_select_a()

    @property
    def select_b(self):
        """Get SQL statement to fetch data from data source B."""
        return self.parser.parse_select_b()

    @property
    def output_names(self):
        """Get output table names."""
        return self.parser.parse_output_names()

    @property
    def output_tables(self):
        """Get output tables."""
        return self.parser.parse_output_tables()

    @property
    def temp_names(self):
        """Get temporary table names."""
        return self.parser.parse_temp_names()

    @property
    def temp_tables(self):
        """Get temporary tables."""
        return self.parser.parse_temp_tables()

    @property
    def is_analysis(self):
        """Identify whether control is analysis or not."""
        return True if self.type == 'ANL' else False

    @property
    def is_reconciliation(self):
        """Identify whether control is reconciliation or not."""
        return True if self.type == 'REC' else False

    @property
    def is_report(self):
        """Identify whether control is report or not."""
        return True if self.type == 'ANL' else False

    @property
    def has_cases(self):
        """Identify whether control is case-configured or not."""
        if self.config['result_config'] and self.config['case_config']:
            return True
        return False

    @property
    def rule_config(self):
        """Get control match configuration."""
        if self.type == 'ANL':
            return []
        elif self.type == 'REC':
            return self.parser.parse_reconciliation_rule_config()
        elif self.type == 'REP':
            return []

    @property
    def case_config(self):
        """Get control case configuration."""
        return self.parser.parse_case_config()

    @property
    def result_config(self):
        """Get control result configuration."""
        return self.parser.parse_result_config()

    @property
    def error_config(self):
        """Get control error configuration."""
        if self.type == 'ANL':
            return self.parser.parse_analyze_error_config()
        elif self.type == 'REC':
            return self.parser.parse_reconciliation_error_config()
        elif self.type == 'REP':
            return []

    @property
    def error_sql(self):
        """Get control error SQL expression."""
        if self.type == 'ANL':
            return self.parser.parse_analyze_error_sql()

    @property
    def output_columns(self):
        """Get control output column configuration."""
        return self.parser.parse_output_columns()

    @property
    def output_columns_a(self):
        """Get control output A column configuration."""
        return self.parser.parse_output_columns_a()

    @property
    def output_columns_b(self):
        """Get control output B column configuration."""
        return self.parser.parse_output_columns_b()

    @property
    def mandatory_columns(self):
        """Get control mandatory output columns configuration."""
        return self.parser.parse_mandatory_columns()

    @property
    def need_a(self):
        """Get parameter defining necessity of data source A saving."""
        return self.parser.parse_boolean('need_a')

    @property
    def need_b(self):
        """Get parameter defining necessity of data source B saving."""
        return self.parser.parse_boolean('need_b')

    @property
    def with_deletion(self):
        """Get parameter to clear output table before usage."""
        return self.parser.parse_boolean('with_deletion')

    @property
    def with_drop(self):
        """Get parameter to drop output table before usage."""
        return self.parser.parse_boolean('with_drop')

    @property
    def need_hook(self):
        """Get parameter defining necessity of hook execution."""
        return self.parser.parse_boolean('need_hook')

    @property
    def need_prerun_hook(self):
        """Get parameter defining necessity of prerun hook execution."""
        return self.parser.parse_boolean('need_prerun_hook')

    @property
    def need_postrun_hook(self):
        """Get parameter defining necessity of postrun hook execution."""
        return self.parser.parse_boolean('need_postrun_hook')

    @property
    def text_error(self):
        """Get textual error representation of current control run."""
        errors = self._all_errors.copy()
        texts = [''.join(tb.format_exception(*error)) for error in errors]
        text = f'{str():->40}\n'.join(texts)
        return text

    def run(self):
        """Run control in an ordinary way."""
        logger.debug(f'{self} Running control...')
        if self._initiate():
            self._resume()

    def launch(self):
        """Run control as a separate accompanied stoppable process."""
        logger.debug(f'{self} Running control...')
        if self._initiate():
            self._spawn()

    def prerequisite(self):
        """Get the result of the prerequisite statement."""
        return self._prerequisite()

    def prepare(self):
        """Execute control preparation SQL scripts."""
        self._prepare()

    def resume(self):
        """Resume initiated control run."""
        self._resume()

    def wait(self):
        """Wait untill control finishes."""
        return self._wait()

    def cancel(self):
        """Cancel control run."""
        if self.working:
            self._deinitiate()

    def delete(self):
        """Delete control results."""
        self._delete()

    def revoke(self):
        """Revoke control results."""
        self._revoke()

    def clean(self):
        """Clean control results."""
        self._clean()

    def _initiate(self):
        logger.info(f'{self} Initiating control...')
        try:
            self.status = 'I'
            logger.debug(f'{self} Creating new record in {db.tables.log}')
            insert = db.tables.log.insert()
            insert = insert.values(control_id=self.id,
                                   added=dt.datetime.now(),
                                   status=self.status,
                                   date_from=self.date_from,
                                   date_to=self.date_to)
            result = db.execute(insert)
            self.process_id = int(result.inserted_primary_key[0])
        except Exception:
            logger.error()
            return self._escape()
        else:
            logger.debug(f'{self} New record in {db.tables.log} created')
            logger.info(f'{self} Control owns process ID {self.process_id}')
            logger.info(f'{self} Control initiated')
            return self._continue()

    def _deinitiate(self):
        logger.info(f'{self} Deinitiating control...')
        try:
            self.status = None
            self._update(status=self.status)
        except Exception:
            logger.error()
        else:
            logger.info(f'{self} Control deinitiated')

    def _prerequisite(self):
        statement = self.parser.parse_prerequisite_statement()
        if statement:
            logger.info(f'{self} Checking control prerequisite statement...')
            try:
                result = db.execute(statement).scalar()
                self.prerequisite_value = result
                logger.info(f'{self} Control prerequisite statement '
                            f'returns {self.prerequisite_value}')
                self._update(prerequisite_value=self.prerequisite_value)
                if not self.prerequisite_value:
                    return False
            except Exception:
                logger.error()
                return self._escape()
            else:
                return self._continue()
        return self._continue()

    def _prepare(self):
        statement = self.parser.parse_preparation_statement()
        if statement:
            logger.info(f'{self} Running control preparation SQL scripts...')
            try:
                result = db.execute(statement)
                rowcount = result.rowcount
                logger.info(f'{self} Control preparation SQL scripts '
                            f'successfully performed returning {rowcount}')
            except Exception:
                logger.error()
                return self._escape()
            else:
                return self._continue()
        return self._continue()

    def _resume(self):
        if self.initiated:
            if self._prepare():
                if self._prerequisite():
                    if self._prerun_hook():
                        if self._start():
                            if self._progress():
                                if self._finish():
                                    if self._done():
                                        self._postrun_hook()
                else:
                    self._do_not_resume()
            else:
                self._can_not_prepare()

    def _do_not_resume(self):
        if not self.prerequisite_value:
            logger.info(f'{self} Control will not be resumed '
                        'due to a prerequisite check')
            message = ('Control execution stopped because the '
                       'PREREQUISITE check not passed')
            self._update(text_message=message)

    def _can_not_prepare(self):
        logger.info(f'{self} Control will not be resumed '
                    'due to a preparation failure')
        message = ('Control execution stopped because the PREPARATION failed')
        self._update(text_message=message)

    def _spawn(self):
        logger.debug(f'{self} Spawning new process for the control...')
        context = mp.get_context('spawn')
        self.process = context.Process(name=self.name, target=self._resume)
        self.process.start()
        self.handler = th.Thread(name=f'{self}-Handler', target=self._handle)
        self.handler.start()
        logger.info(f'{self} Running as process on PID {self.process.pid}')

    def _handle(self):
        process = self.process
        while process.is_alive():
            control = Control(process_id=self.process_id)
            if not control.status:
                logger.info(f'{self} Control cancelation request received')
                self.process = process
                self._terminate()
                self._cancel()
            tm.sleep(5)
            self.__dict__.update(control.__dict__)

    def _wait(self):
        process = self.process
        pid = process.pid
        logger.debug(f'{self} Waiting for process at PID {pid}...')
        while process.is_alive():
            tm.sleep(1)
        result_code = process.exitcode
        logger.debug(f'{self} Process at PID {pid} returns {result_code}')

    def _terminate(self):
        process = self.process
        pid = process.pid
        logger.info(f'{self} Terminating process at PID {pid}...')
        process.terminate()
        logger.info(f'{self} Process at PID {pid} terminated')

    def _start(self):
        logger.info(f'{self} Starting control...')
        try:
            self.status = 'S'
            self.start_date = dt.datetime.now()
            self._update(status=self.status, start_date=self.start_date)
            if self.type in ('ANL', 'REP'):
                self.source_table = self.parser.parse_source_table()
            elif self.type == 'REC':
                self.source_table_a = self.parser.parse_source_table_a()
                self.source_table_b = self.parser.parse_source_table_b()
        except Exception:
            logger.error()
            return self._escape()
        else:
            logger.info(f'{self} Control started at {self.start_date}')
            return self._continue()

    def _progress(self):
        try:
            self.status = 'P'
            self._update(status=self.status)
            self._fetch()
            self._execute()
            self._save()
        except Exception:
            logger.error()
            return self._escape()
        else:
            return self._continue()

    def _finish(self):
        logger.info(f'{self} Finishing control...')
        try:
            self.status = 'F'
            self._update(status=self.status)
            self.executor.drop_temporary_tables()
        except Exception:
            logger.error()
            return self._escape()
        else:
            logger.info(f'{self} Control finished')
            return self._continue()

    def _cancel(self):
        logger.info(f'{self} Canceling control...')
        try:
            self.status = 'C'
            self._update(status=self.status)
            self.executor.drop_temporary_tables()
            self.executor.delete_output_records()
        except Exception:
            logger.error()
        else:
            logger.info(f'{self} Control canceled')

    def _done(self):
        try:
            self.status = 'D'
            self.end_date = dt.datetime.now()
            self._update(status=self.status, end_date=self.end_date)
        except Exception:
            logger.error()
            return self._escape()
        else:
            logger.info(f'{self} ended at {self.end_date}')
            return self._continue()

    def _error(self):
        try:
            self.status = 'E'
            self.end_date = dt.datetime.now()
            self._update(status=self.status, end_date=self.end_date)
        except Exception:
            logger.error()
        else:
            logger.info(f'{self} ended with error at {self.end_date}')

    def _continue(self):
        return True

    def _escape(self):
        self._with_error = True
        self._all_errors.append(sys.exc_info())
        self._update(text_error=self.text_error)
        return self._error()

    def _fetch(self):
        logger.info(f'{self} Fetching records...')
        if self.type in ('ANL', 'REP'):
            logger.info(f'{self} Fetching {self.source_name}...')
            self.input_table = self.executor.fetch_records()
            self.fetched = self.executor.count_fetched()
            logger.info(f'{self} Records fetched: {self.fetched}')
            self._update(fetched=self.fetched)
        elif self.type == 'REC':
            threads = []
            current = th.current_thread()
            for attr in ('_fetch_a', '_fetch_b'):
                name = f'{current.name}({attr[1:]})'
                func = getattr(self, attr)
                thread = th.Thread(target=func, name=name, daemon=True)
                thread.start()
                threads.append(thread)
            for thread in threads:
                thread.join()
                if self._pending_error is not None:
                    raise self._pending_error
            self._update(fetched_a=self.fetched_a, fetched_b=self.fetched_b)

    def _fetch_a(self):
        try:
            self.__fetch_a()
        except Exception as error:
            self._pending_error = error

    def __fetch_a(self):
        logger.info(f'{self} Fetching {self.source_name_a}...')
        self.input_table_a = self.executor.fetch_records_a()
        self.fetched_a = self.executor.count_fetched_a()
        logger.info(f'{self} Records fetched A: {self.fetched_a}')

    def _fetch_b(self):
        try:
            self.__fetch_b()
        except Exception as error:
            self._pending_error = error

    def __fetch_b(self):
        logger.info(f'{self} Fetching {self.source_name_b}...')
        self.input_table_b = self.executor.fetch_records_b()
        self.fetched_b = self.executor.count_fetched_b()
        logger.info(f'{self} Records fetched B: {self.fetched_b}')

    def _execute(self):
        logger.info(f'{self} Executing control...')
        if self.type == 'ANL':
            if self.fetched or 0 > 0:
                self.error_table = self.executor.analyze()
                self.errors = self.executor.count_errors()
                self.success = self.fetched-self.errors
                self.error_level = (self.errors/self.fetched)*100
                self._update(errors=self.errors,
                             success=self.success,
                             error_level=self.error_level)
        elif self.type == 'REP':
            if self.fetched or 0 > 0:
                self.error_table = self.executor.analyze()
        elif self.type == 'REC' and self.subtype == 'MA':
            threads = []
            current = th.current_thread()
            for action in ('match', 'mismatch'):
                name = f'{current.name}({action})'
                func = getattr(self, f'_{action}')
                thread = th.Thread(target=func, name=name, daemon=True)
                thread.start()
                threads.append(thread)
            for thread in threads:
                thread.join()
                if self._pending_error is not None:
                    raise self._pending_error
            self.error_level = (self.errors/(self.success+self.errors))*100
            self._update(errors=self.errors,
                         success=self.success,
                         error_level=self.error_level)
        logger.info(f'{self} Control executed')

    def _match(self):
        try:
            self.__match()
        except Exception as error:
            self._pending_error = error

    def __match(self):
        self.result_table = self.executor.match()
        self.success = self.executor.count_matched()

    def _mismatch(self):
        try:
            self.__mismatch()
        except Exception as error:
            self._pending_error = error

    def __mismatch(self):
        self.error_table = self.executor.mismatch()
        self.errors = self.executor.count_mismatched()

    def _save(self):
        logger.info(f'{self} Saving results...')
        if self.type == 'ANL':
            if self.errors or 0 > 0:
                self.executor.save_errors()
        elif self.type == 'REP':
            if self.fetched or 0 > 0:
                self.executor.save_errors()
        elif self.type == 'REC':
            if self.subtype == 'MA':
                if self.errors or 0 > 0:
                    self.executor.save_mismatches()
        logger.info(f'{self} Results saved')

    def _delete(self):
        logger.info(f'{self} Deleting results...')
        self.executor.delete_output_records()
        logger.info(f'{self} Results deleted')

    def _revoke(self):
        try:
            logger.info(f'{self} Revoking control...')
            self.status = 'X'
            self._update(status=self.status)
            self._delete()
        except Exception:
            logger.error()
        else:
            logger.info(f'{self} Control revoked')

    def _clean(self):
        logger.info(f'{self} Cleaning control results...')
<<<<<<< HEAD
        days_retention = self.config['days_retention']
        if days_retention == 0:
            for table in self.output_tables:
                repr = f'[{self.name}]'
                logger.info(f'{repr} Deleting all results in {table}...')
                db.truncate(table.name)
                logger.info(f'{repr} Results in {table} deleted')
=======
        conn = db.connect()
        outdated_results = list(self.parser.parse_outdated_results())
        if outdated_results:
            for table, process_ids in outdated_results:
                # when days_retention control parameter is zero -> process_ids is set to None 
                if process_ids is None:
                    logger.info(f'{self} Truncating table {table}...')
                    query = f'truncate table {table}'
                    text = db.formatter(query)
                    logger.debug(f'{self} Truncating table {table} '
                                 f'with query:\n{text}')                   
                    conn.execute(query)
                    continue
                for process_id in process_ids:
                    repr = f'[{self.name}:{process_id}]'
                    logger.info(f'{repr} Deleting results in {table}...')
                    id = table.c.rapo_process_id
                    query = table.delete().where(id == process_id)
                    text = db.formatter(query)
                    logger.debug(f'{self} Deleting from {table} '
                                 f'with query:\n{text}')
                    conn.execute(query)
                    logger.info(f'{repr} Results in {table} deleted')
            logger.info(f'{self} Control results cleaned')
>>>>>>> 3c330f08
        else:
            outdated_results = list(self.parser.parse_outdated_results())
            if outdated_results:
                for table, process_ids in outdated_results:
                    for process_id in process_ids:
                        repr = f'[{self.name}:{process_id}]'
                        logger.info(f'{repr} Deleting results in {table}...')
                        id = table.c.rapo_process_id
                        query = table.delete().where(id == process_id)
                        text = db.formatter.document(query)
                        logger.debug(f'{self} Deleting from {table} '
                                     f'with query:\n{text}')
                        db.execute(query)
                        logger.info(f'{repr} Results in {table} deleted')
                logger.info(f'{self} Control results cleaned')
            else:
                logger.info(f'{self} No control results to clean')

    def _update(self, **kwargs):
        logger.debug(f'{self} Updating {db.tables.log} with {kwargs}')
        update = db.tables.log.update()
        update = update.values(**kwargs, updated=dt.datetime.now())
        update = update.where(db.tables.log.c.process_id == self.process_id)
        db.execute(update)
        logger.debug(f'{self} {db.tables.log} updated')

    def _prerun_hook(self):
        if self.need_hook and self.need_prerun_hook:
            hook_result, hook_code = self.executor.prerun_hook()
            if not hook_result:
                message = ('Control execution stopped because PRERUN HOOK ',
                           f'function evaluated as NOT OK [{hook_code}]')
                self._update(text_message=message)
                return False
        return True

    def _postrun_hook(self):
        if self.need_hook and self.need_postrun_hook:
            self.executor.postrun_hook()


class Parser():
    """Represents control parser."""

    def __init__(self, owner):
        self.__owner = owner

    @property
    def control(self):
        """Get owning control instance."""
        return self.__owner

    @property
    def c(self):
        """Shortcut for control."""
        return self.__owner

    def parse_boolean(self, name):
        """Prepare a boolean value of the parameter by name.

        Parameters
        ----------
        name : str
            Name of the parameter from the configuration table.

        Returns
        -------
        value : bool
            Parameter value represented as boolean.
        """
        return True if self.control.config[name] == 'Y' else False

    def parse_date(self, value, hour=None, minute=None, second=None):
        """Get date from initial raw value."""
        return self._parse_date(value, hour=hour, minute=minute, second=second)

    def _parse_date(self, value, hour=None, minute=None, second=None):
        date = utils.to_date(value)
        if hour is not None or minute is not None or second is not None:
            kwargs = {'hour': hour, 'minute': minute, 'second': second}
            kwargs = {k: v for k, v in kwargs.items() if v is not None}
            date = date.replace(**kwargs)
        return date

    def parse_dates(self):
        """Parse control dates according to configuration."""
        days_back = self.control.config['days_back']
        date_from = self.parse_date_from()-dt.timedelta(days=days_back)
        date_to = self.parse_date_to()-dt.timedelta(days=days_back)
        return (date_from, date_to)

    def parse_date_from(self):
        """Get data source date lower bound.

        Returns
        -------
        date_from : datetime or None
            Fetched records from data source should begin from this date.
        """
        timestamp = self.control.timestamp
        date = self._parse_date(timestamp, 0, 0, 0)
        return date

    def parse_date_to(self):
        """Get data source date upper bound.

        date_to : datetime or None
            Fetched records from data source should end with this date.
        """
        timestamp = self.control.timestamp
        date = self._parse_date(timestamp, 23, 59, 59)
        return date

    def parse_source_name(self):
        """Get data source name."""
        return self._parse_source_name('source_name')

    def parse_source_name_a(self):
        """Get data source A name."""
        return self._parse_source_name('source_name_a')

    def parse_source_name_b(self):
        """Get data source B name."""
        return self._parse_source_name('source_name_b')

    def _parse_source_name(self, source_name):
        custom_name = self.control.config[source_name]
        if custom_name:
            custom_name = custom_name.format(**self.c.variables)
            final_name = utils.to_lower(custom_name)
            return final_name

    def parse_source_table(self):
        """Get data source table.

        Returns
        -------
        table : sqlalchemy.Table
            Object reflecting data source table.
        """
        name = self.control.source_name
        table = self._parse_source_table(name)
        return table

    def parse_source_table_a(self):
        """Get data source A table.

        Returns
        -------
        table : sqlalchemy.Table
            Object reflecting data source A table.
        """
        name = self.control.source_name_a
        table = self._parse_source_table(name)
        return table

    def parse_source_table_b(self):
        """Get data source B table.

        Returns
        -------
        table : sqlalchemy.Table
            Object reflecting data source B table.
        """
        name = self.control.source_name_b
        table = self._parse_source_table(name)
        return table

    def _parse_source_table(self, name):
        logger.debug(f'{self.c} Parsing source table {name}...')
        if isinstance(name, str) is True or name is None:
            table = db.table(name) if isinstance(name, str) is True else None
            if table is None:
                message = f'Source table {name} is not defined'
                raise AttributeError(message)
            else:
                logger.debug(f'{self.c} Source table {name} parsed')
                return table
        else:
            type = name.__class__.__name__
            message = f'source name must be str or None not {type}'
            raise TypeError(message)

    def parse_select(self):
        """Get SQL statement to fetch data from data source.

        Returns
        -------
        select : sqlalchemy.Select
        """
        table = self.control.source_table
        literals = self.control.result_columns
        where = self.control.source_filter
        date_field = self.control.source_date_field
        select = self._parse_select(table, literals=literals, where=where,
                                    date_field=date_field)
        return select

    def parse_select_a(self):
        """Get SQL statement to fetch data from data source A.

        Returns
        -------
        select : sqlalchemy.Select
        """
        table = self.control.source_table_a
        where = self.control.source_filter_a
        date_field = self.control.source_date_field_a
        select = self._parse_select(table, where=where, date_field=date_field)
        return select

    def parse_select_b(self):
        """Get SQL statement to fetch data from data source B.

        Returns
        -------
        select : sqlalchemy.Select
        """
        table = self.control.source_table_b
        where = self.control.source_filter_b
        date_field = self.control.source_date_field_b
        select = self._parse_select(table, where=where, date_field=date_field)
        return select

    def _parse_select(self, table, literals=None, where=None, date_field=None):
        logger.debug(f'{self.c} Parsing {table} select...')
        literals = literals if isinstance(literals, list) else []
        select = sa.select([*table.columns, *literals])
        if isinstance(where, str):
            clause = sa.text(where)
            select = select.where(clause)
        if isinstance(date_field, str):
            column = table.c[date_field]

            datefmt = '%Y-%m-%d %H:%M:%S'
            date_from = self.control.date_from.strftime(datefmt)
            date_to = self.control.date_to.strftime(datefmt)

            datefmt = 'YYYY-MM-DD HH24:MI:SS'
            date_from = sa.func.to_date(date_from, datefmt)
            date_to = sa.func.to_date(date_to, datefmt)

            select = select.where(column.between(date_from, date_to))
        logger.debug(f'{self.c} {table} select parsed')
        return select

    def parse_filter(self):
        """Get SQL-like expression used to filter the data source.
        """
        return self._parse_filter('source_filter')

    def parse_filter_a(self):
        """Get SQL-like expression used to filter the data source A.
        """
        return self._parse_filter('source_filter_a')

    def parse_filter_b(self):
        """Get SQL-like expression used to filter the data source B.
        """
        return self._parse_filter('source_filter_b')

    def _parse_filter(self, filter_name):
        return self.control.config[filter_name]

    def parse_output_names(self):
        """Get list with necessary output table names.

        Returns
        -------
        names : list
            List necessary output names.
        """
        names = []
        if (
            self.control.type == 'ANL'
            or (
                self.control.type == 'REC'
                and self.control.subtype == 'MA'
            )
            or self.control.type == 'REP'
        ):
            name = f'rapo_rest_{self.control.name}'.lower()
            names.append(name)
        return names

    def parse_output_tables(self):
        """Get list with existing output tables.

        Returns
        -------
        tables : list
            List of sqlalchemy.Table objects.
        """
        tables = []
        for name in self.control.output_names:
            if db.engine.has_table(name):
                table = db.table(name)
                tables.append(table)
        return tables

    def parse_temp_names(self):
        """Get list with necessary temporary table names.

        Returns
        -------
        names : list
            List necessary temporary names.
        """
        names = []
        fd = f'rapo_temp_fd_{self.control.process_id}'
        fda = f'rapo_temp_fda_{self.control.process_id}'
        fdb = f'rapo_temp_fdb_{self.control.process_id}'
        err = f'rapo_temp_err_{self.control.process_id}'
        md = f'rapo_temp_md_{self.control.process_id}'
        nmd = f'rapo_temp_nmd_{self.control.process_id}'
        if self.control.type == 'ANL':
            names.extend([fd, err])
        elif self.control.type == 'REP':
            names.append(fd)
        elif self.control.type == 'REC' and self.control.subtype == 'MA':
            names.extend([fda, fdb, md, nmd])
        return names

    def parse_temp_tables(self):
        """Get list with existing temporary tables.

        Returns
        -------
        tables : list
            List of sqlalchemy.Table objects.
        """
        tables = []
        for name in self.control.temp_names:
            if db.engine.has_table(name):
                table = db.table(name)
                tables.append(table)
        return tables

    def parse_prerequisite_statement(self):
        """Prepare prerequisite statement taken from the configuration table.

        Returns
        -------
        final_statement : str or None
            Formatted SQL query representing prerequisite statement.
        """
        return self._parse_statement('prerequisite_sql')

    def parse_preparation_statement(self):
        """Get preparation statement taken from the configuration table.

        Returns
        -------
        final_statement : str or None
            Formatted SQL query that must be performed before the control.
        """
        return self._parse_statement('preparation_sql')

    def _parse_statement(self, statement_name):
        custom_statement = self.control.config[statement_name]
        if custom_statement:
            custom_statement = custom_statement.format(**self.c.variables)
            final_statement = db.formatter(custom_statement)
            return final_statement

    def parse_case_config(self):
        """Get case mapping taken from the configuration table.

        Returns
        -------
        config : dict or None
            Dictionary with case mapping.
        """
        logger.debug(f'{self.c} Parsing case configuration...')
        string = self.control.config['case_config']
        if string:
            case_list = [NORMAL, INFO, ERROR, WARNING, INCIDENT, DISCREPANCY]
            custom_config = json.loads(string)
            final_config = {}
            for custom_record in custom_config:
                i = custom_record['case_id']
                case_id = custom_record['case_id']
                case_value = custom_record['case_value']
                case_type = custom_record.get('case_type')
                case_description = custom_record.get('case_description')
                final_record = {
                    'case_id': case_id,
                    'case_value': case_value,
                    'case_type': case_type if case_type in case_list else None,
                    'case_description': case_description
                }
                final_config[i] = final_record
            logger.debug(f'{self.c} Case configuration parsed')
            return final_config
        else:
            logger.debug(f'{self.c} Case configuration not found')

    def parse_result_config(self):
        """Get main result statement taken from the configuration table.

        Returns
        -------
        config : str or None
            SQL-like logical expression with a result mapping.
        """
        logger.debug(f'{self.c} Parsing result configuration...')
        string = self.control.config['result_config']
        if string:
            custom_config = self.control.config['result_config']
            final_config = db.formatter(custom_config)
            logger.debug(f'{self.c} Result configuration parsed')
            return final_config
        else:
            logger.debug(f'{self.c} Result configuration not found')

    def parse_analyze_error_config(self):
        """Get analyze error configuration.

        Returns
        -------
        config : list or None
            List with dictionaries where presented all keys for discrapancies.
        """
        logger.debug(f'{self.c} Parsing error configuration...')
        string = self.control.config['error_config']
        if utils.is_json(string):
            config = self._parse_json_filter(string)
            logger.debug(f'{self.c} Error configuration parsed')
            return config
        else:
            logger.debug(f'{self.c} Error configuration not found')

    def parse_analyze_error_sql(self):
        """Prepare analyze error SQL expression.

        Returns
        -------
        expression : str or None
            String with SQL expression to select discrapancies.
        """
        logger.debug(f'{self.c} Parsing error SQL...')
        string = self.control.config['error_config']
        if utils.is_json(string):
            table = self.control.input_table
            expressions = []
            config = self.parse_analyze_error_config()
            for i in config:
                expression = []
                connexion = i['connexion']
                if len(expressions) > 0:
                    expression.append(connexion)
                column = str(table.c[i['column']])
                expression.append(column)
                relation = i['relation']
                expression.append(relation)
                value = i['value']
                is_column = i['is_column']
                value = str(table.c[value]) if is_column else value
                expression.append(value)
                expression = ' '.join(expression)
                expressions.append(expression)
            expression = '\n'.join(expressions)
            logger.debug(f'{self.c} Error SQL parsed using configuration')
            return expression
        elif utils.is_sql(string):
            expression = self._parse_sql_filter(string)
            logger.debug(f'{self.c} Error SQL parsed')
            return expression
        elif not string and self.control.has_cases:
            table = self.control.input_table
            result_type = table.c.rapo_result_type
            target_types = [INFO, ERROR, WARNING, INCIDENT, DISCREPANCY]
            clause = sa.or_(result_type.in_(target_types),
                            result_type.is_(None))
            statement = db.compile(clause)
            expression = statement.string
            return expression
        else:
            logger.debug(f'{self.c} Error SQL not found')

    def parse_reconciliation_rule_config(self):
        """Get control rule configuration.

        Returns
        -------
        config : list
            List with dictionaries where presented all keys for rule.
        """
        logger.debug(f'{self.c} Parsing rule configuration...')
        raw = self.control.config['rule_config']
        config = []
        for item in json.loads(raw or '[]'):
            column_a = item['column_a'].lower()
            column_b = item['column_b'].lower()

            new = {'column_a': column_a, 'column_b': column_b}
            config.append(new)
        logger.debug(f'{self.c} Rule configuration parsed')
        return config

    def parse_reconciliation_error_config(self):
        """Get reconciliation error configuration.

        Returns
        -------
        config : list
            List with dictionaries where presented all keys for mismatching.
        """
        logger.debug(f'{self.c} Parsing error configuration...')
        raw = self.control.config['error_config']
        config = []
        for item in json.loads(raw or '[]'):
            column_a = item['column_a'].lower()
            column_b = item['column_b'].lower()

            new = {'column_a': column_a, 'column_b': column_b}
            config.append(new)
        logger.debug(f'{self.c} Error configuration parsed')
        return config

    def _parse_json_filter(self, string):
        config = []
        for item in json.loads(string or '[]'):
            connexion = item.get('connexion', 'and').upper()
            column = item.get('column', '').lower()
            column_a = item.get('column_a', '').lower()
            column_b = item.get('column_b', '').lower()
            relation = item.get('relation', '<>').upper()
            value = item.get('value')
            is_column = item.get('is_column', False)

            config.append(
                {'connexion': connexion,
                 'column': column or None,
                 'column_a': column_a or None,
                 'column_b': column_b or None,
                 'relation': relation,
                 'value': value.lower() if is_column is True else value,
                 'is_column': is_column})
        return config

    def _parse_sql_filter(self, string):
        return string

    def parse_output_columns(self):
        """Get control output columns.

        Returns
        -------
        columns : list or None
            List with dictionaries where output columns configuration is
            presented.
            Will be None if configuration is not filled in RAPO_CONFIG.
        """
        config = self.control.config['output_table']
        columns = self._parse_output_columns(config)
        return columns

    def parse_output_columns_a(self):
        """Get control output columns A.

        Returns
        -------
        columns : list or None
            List with dictionaries where output A columns configuration is
            presented.
            Will be None if configuration is not filled in RAPO_CONFIG.
        """
        config = self.control.config['output_table_a']
        columns = self._parse_output_columns(config)
        return columns

    def parse_output_columns_b(self):
        """Get control output columns B.

        Returns
        -------
        columns : list or None
            List with dictionaries where output B columns configuration is
            presented.
            Will be None if configuration is not filled in RAPO_CONFIG.
        """
        config = self.control.config['output_table_b']
        columns = self._parse_output_columns(config)
        return columns

    def _parse_output_columns(self, config):
        logger.debug(f'{self.c} Parsing output columns...')
        config = json.loads(config) if isinstance(config, str) else None
        if config is None:
            logger.debug(f'{self.c} Output was not configured')
            return None
        else:
            column = dict.fromkeys(['column', 'column_a', 'column_b'])
            columns = []
            for value in config.get('columns', []):
                new = column.copy()
                if isinstance(value, str) is True:
                    new['column'] = value.lower()
                if isinstance(value, dict) is True:
                    for key in new.keys():
                        raw = value.get(key)
                        if isinstance(raw, str):
                            new[key] = raw.lower()
                columns.append(new)
            if columns:
                logger.debug(f'{self.c} Output columns parsed')
                return columns
            else:
                logger.debug(f'{self.c} Output columns was not configured')
                return None

    def parse_mandatory_columns(self):
        """Get control mandatory columns."""
        logger.debug(f'{self.c} Parsing mandatory columns...')
        if self.control.is_analysis:
            columns = [RESULT_KEY, RESULT_VALUE, RESULT_TYPE]
            logger.debug(f'{self.c} Mandatory columns parsed')
            return columns
        else:
            logger.debug(f'{self.c} Mandatory columns not defined')

    def parse_result_columns(self):
        """Get result columns based on result statement and case configuration.

        Returns
        -------
        columns : List of sqlalchemy columns or None
            Object representing result column.
        """
        logger.debug(f'{self.c} Parsing result columns...')
        custom_statement = self.control.config['result_config']
        if self.control.is_analysis and custom_statement:
            columns = []
            case_config = self.parse_case_config()

            replaces = []
            pattern = r'THEN\s+\d+|ELSE\s+\d+'
            matches = re.findall(pattern, custom_statement, re.IGNORECASE)
            for match in matches:
                keyword, result = re.split(r'\s+', match)
                case_id = int(result)
                case_value = case_config[case_id]['case_value']
                case_type = case_config[case_id]['case_type']

                replace = [match, {}]
                replace[1]['key'] = f'{keyword} {case_id}'
                replace[1]['value'] = f'{keyword} \'{case_value}\''
                replace[1]['type'] = f'{keyword} \'{case_type}\''
                replaces.append(replace)

            columns = []
            for field in ['key', 'value', 'type']:
                field_name = f'rapo_result_{field}'
                final_statement = custom_statement
                for replace in replaces:
                    old = replace[0]
                    new = replace[1][field]
                    final_statement = final_statement.replace(old, new)
                final_statement = db.formatter(final_statement)
                column = sa.literal_column(final_statement).label(field_name)
                columns.append(column)
            logger.debug(f'{self.c} Result columns parsed')
            return columns
        elif self.control.is_analysis and not custom_statement:
            columns = []
            fields = [RESULT_KEY, RESULT_VALUE, RESULT_TYPE]
            for field in fields:
                column = field.null
                columns.append(column)
            logger.debug(f'{self.c} Result columns not configured')
            return columns
        else:
            logger.debug(f'{self.c} Result columns not parsed')

    def parse_key_column(self):
        """Get process identification and description column.

        Returns
        -------
        columns : sqlalchemy column
            Object representing process identification column.
        """
        column = sa.literal(self.control.process_id).label('rapo_process_id')
        return column

    def parse_variables(self):
        """Get control variables.

        Returns
        -------
        variables : dict
            Dictionary with control variables.
        """
        control = self.control
        variables = dict(control_name=control.name,
                         control_date=control.date,
                         control_date_from=control.date_from,
                         control_date_to=control.date_to,
                         process_id=control.process_id)
        return variables

    def parse_outdated_results(self):
        """Create list with tables and IDs of outdated control results."""
        log = db.tables.log
        control_id = self.control.id
        days_retention = self.control.config['days_retention']
        today = dt.date.today().strftime(r'%Y-%m-%d')
        current_date = sa.func.to_date(today, 'YYYY-MM-DD')
        target_date = current_date-days_retention
        for table in self.parse_output_tables():
            # when days_retention control parameter is zero -> mark table to be truncated instead of deleting pids
            if not days_retention:
                yield (table, None)
                break
            select = sa.select([log.c.process_id])
            subq = sa.select([table.c.rapo_process_id])
            query = (select.where(log.c.control_id == control_id)
                           .where(log.c.added < target_date)
                           .where(log.c.process_id.in_(subq))
                           .order_by(log.c.process_id))
            text = db.formatter.document(query)
            logger.debug(f'{self.c} Searching outdated results in {table} '
                         f'with query:\n{text}')
            result = db.execute(query)
            pids = [row[0] for row in result]
            logger.debug(f'{self.c} Outdated results in {table}: {pids}')
            if pids:
                yield (table, pids)


class Executor():
    """Represents control executor."""

    def __init__(self, bind):
        self.__bind = bind

    @property
    def control(self):
        """Get binded control instance."""
        return self.__bind

    @property
    def c(self):
        """Get binded control instance. Same as control property."""
        return self.__bind

    def fetch_records(self):
        """Fetch data source.

        Returns
        -------
        table : sqlalchemy.Table
            Object reflecting table with fetched data in case if DB is chosen
            engine.
        """
        select = self.control.select
        if self.control.engine == 'DB':
            tablename = f'rapo_temp_fd_{self.control.process_id}'
            table = self._fetch_records_to_table(select, tablename)
            return table

    def fetch_records_a(self):
        """Fetch data source A.

        Returns
        -------
        table : sqlalchemy.Table
            Object reflecting table with fetched data in case if DB is chosen
            engine.
        """
        select = self.control.select_a
        if self.control.engine == 'DB':
            tablename = f'rapo_temp_fda_{self.control.process_id}'
            table = self._fetch_records_to_table(select, tablename)
            return table

    def fetch_records_b(self):
        """Fetch data source B.

        Returns
        -------
        table : sqlalchemy.Table
            Object reflecting table with fetched data in case if DB is chosen
            engine.
        """
        select = self.control.select_b
        if self.control.engine == 'DB':
            tablename = f'rapo_temp_fdb_{self.control.process_id}'
            table = self._fetch_records_to_table(select, tablename)
            return table

    def analyze(self):
        """Run data analyze used for control with ANL type.

        Returns
        -------
        table : sqlalchemy.Table
            Object reflecting table with found discrepancies in case if DB is
            chosen engine.
        """
        logger.debug(f'{self.c} Analyzing...')
        input_table = self.control.input_table
        output_columns = self.control.output_columns
        mandatory_columns = self.control.mandatory_columns
        if output_columns is None or len(output_columns) == 0:
            select = input_table.select()
        else:
            columns = []
            for output_column in output_columns:
                name = output_column['column']
                column = input_table.c[name]
                columns.append(column)
            for mandatory_column in mandatory_columns:
                name = mandatory_column.column_name
                column = input_table.c[name]
                columns.append(column)
            select = sa.select(columns)

        tablename = f'rapo_temp_err_{self.control.process_id}'
        clause = sa.text(self.control.error_sql)
        select = select.where(clause)
        select = db.compile(select)
        ctas = sa.text(f'CREATE TABLE {tablename} AS\n{select}')
        text = db.formatter.document(ctas)
        logger.info(f'{self.c} Creating {tablename} with query:\n{text}')
        db.execute(ctas)
        logger.debug(f'{self.c} {tablename} created')

        table = db.table(tablename)
        logger.debug(f'{self.c} Analyzing done')
        return table

    def match(self):
        """Run data matching for control with REC type and MA subtype.

        Returns
        -------
        table : sqlalchemy.Table
            Object reflecting table with matched data in case if DB is chosen
            engine.
        """
        logger.debug(f'{self.c} Defining matches...')

        table_a = self.control.input_table_a
        table_b = self.control.input_table_b

        columns = []
        output_columns = self.control.output_columns
        if output_columns is None or len(output_columns) == 0:
            columns.extend(table_a.columns)
            columns.extend(table_b.columns)
        else:
            for output_column in output_columns:
                name = output_column['column']

                column_a = output_column['column_a']
                column_a = table_a.c[column_a] if column_a else None

                column_b = output_column['column_b']
                column_b = table_b.c[column_b] if column_b else None

                if column_a is not None and column_b is not None:
                    column = sa.func.coalesce(column_a, column_b)
                elif column_a is not None:
                    column = column_a
                elif column_b is not None:
                    column = column_b

                column = column.label(name) if name else column
                columns.append(column)

        keys = []
        for rule in self.control.rule_config:
            column_a = table_a.c[rule['column_a']]
            column_b = table_b.c[rule['column_b']]
            keys.append(column_a == column_b)
        join = table_a.join(table_b, *keys)
        select = sa.select(columns).select_from(join)

        keys = []
        for error in self.control.error_config:
            column_a = table_a.c[error['column_a']]
            column_b = table_b.c[error['column_b']]
            select = select.where(column_a == column_b)

        tablename = f'rapo_temp_md_{self.control.process_id}'
        select = db.compile(select)
        ctas = sa.text(f'CREATE TABLE {tablename} AS\n{select}')
        text = db.formatter.document(ctas)
        logger.info(f'{self.c} Creating {tablename} with query:\n{text}')
        db.execute(ctas)
        logger.debug(f'{self.c} {tablename} created')

        table = db.table(tablename)
        logger.debug(f'{self.c} Matches defined')
        return table

    def mismatch(self):
        """Run data mismatching for control with REC type and MA subtype.

        Returns
        -------
        table : sqlalchemy.Table
            Object reflecting table with mismatched data in case if DB is
            chosen engine.
        """
        logger.debug(f'{self.c} Defining mismatches...')

        table_a = self.control.input_table_a
        table_b = self.control.input_table_b

        columns = []
        output_columns = self.control.output_columns
        if output_columns is None or len(output_columns) == 0:
            columns.extend(table_a.columns)
            columns.extend(table_b.columns)
        else:
            for output_column in output_columns:
                name = output_column['column']

                column_a = output_column['column_a']
                column_a = table_a.c[column_a] if column_a else None

                column_b = output_column['column_b']
                column_b = table_b.c[column_b] if column_b else None

                if column_a is not None and column_b is not None:
                    column = sa.func.coalesce(column_a, column_b)
                elif column_a is not None:
                    column = column_a
                elif column_b is not None:
                    column = column_b

                column = column.label(name) if name else column
                columns.append(column)

        keys = []
        for rule in self.control.rule_config:
            column_a = table_a.c[rule['column_a']]
            column_b = table_b.c[rule['column_b']]
            keys.append(column_a == column_b)
        join = table_a.join(table_b, *keys)
        select = sa.select(columns).select_from(join)

        keys = []
        for error in self.control.error_config:
            column_a = table_a.c[error['column_a']]
            column_b = table_b.c[error['column_b']]
            select = select.where(column_a != column_b)

        tablename = f'rapo_temp_nmd_{self.control.process_id}'
        select = db.compile(select)
        ctas = sa.text(f'CREATE TABLE {tablename} AS\n{select}')
        text = db.formatter.document(ctas)
        logger.info(f'{self.c} Creating {tablename} with query:\n{text}')
        db.execute(ctas)
        logger.debug(f'{self.c} {tablename} created')

        table = db.table(tablename)
        logger.debug(f'{self.c} Mismatches defined')
        return table

    def count_fetched(self):
        """Count fetched records in data source."""
        if self.control.engine == 'DB':
            table = self.control.input_table
            fetched = self._count_fetched_to_table(table)
        return fetched

    def count_fetched_a(self):
        """Count fetched records in data source A."""
        if self.control.engine == 'DB':
            table = self.control.input_table_a
            fetched_a = self._count_fetched_to_table(table)
        return fetched_a

    def count_fetched_b(self):
        """Count fetched records in data source B."""
        if self.control.engine == 'DB':
            table = self.control.input_table_b
            fetched_b = self._count_fetched_to_table(table)
        return fetched_b

    def count_errors(self):
        """Count found discrepancies for control with ANL type.

        Returns
        -------
        errors : int
            Number of found discrepancies.
        """
        logger.debug(f'{self.c} Counting errors...')
        if self.control.engine == 'DB':
            table = self.control.error_table
            count = sa.select([sa.func.count()]).select_from(table)
            errors = db.execute(count).scalar()
        logger.debug(f'{self.c} Errors counted')
        return errors

    def count_matched(self):
        """Count records that were matched.

        Returns
        -------
        matched : int
            Number of found discrepancies.
        """
        logger.debug(f'{self.c} Counting matched...')
        if self.control.engine == 'DB':
            table = self.control.result_table
            count = sa.select([sa.func.count()]).select_from(table)
            matched = db.execute(count).scalar()
        logger.debug(f'{self.c} Matched counted')
        return matched

    def count_mismatched(self):
        """Count records that were not matched.

        Returns
        -------
        mismatched : int
            Number of found discrepancies.
        """
        logger.debug(f'{self.c} Counting mismatched')
        if self.control.engine == 'DB':
            table = self.control.error_table
            count = sa.select([sa.func.count()]).select_from(table)
            mismatched = db.execute(count).scalar()
        logger.debug(f'{self.c} Mismatched counted')
        return mismatched

    def save_results(self):
        """Save defined results as output records."""
        logger.debug(f'{self.c} Start saving...')
        table = self.control.result_table
        process_id = self.control.key_column
        select = sa.select([*table.columns, process_id])
        table = self.prepare_output_table()
        insert = table.insert().from_select(table.columns, select)
        db.execute(insert)
        logger.debug(f'{self.c} Saving done')

    def save_errors(self):
        """Save defined errors as output records."""
        logger.debug(f'{self.c} Start saving...')
        table = self.control.error_table
        process_id = self.control.key_column
        select = sa.select([*table.columns, process_id])
        table = self.prepare_output_table()
        insert = table.insert().from_select(table.columns, select)
        db.execute(insert)
        logger.debug(f'{self.c} Saving done')

    def save_matches(self):
        """Save found matches as RAPO results."""
        return self.save_results()

    def save_mismatches(self):
        """Save found mismatches as RAPO results."""
        return self.save_errors()

    def delete_output_records(self):
        """Delete records saved as control results in DB table."""
        for table in self.control.output_tables:
            if self.control.with_deletion:
                db.truncate(table)
            else:
                id = table.c.rapo_process_id
                delete = table.delete().where(id == self.control.process_id)
                db.execute(delete)

    def prepare_output_table(self):
        """Check RAPO_RESULT and create it at initial control run.

        Returns
        -------
        table : sqlalchemy.Table
            Object reflecting RAPO_RESULT.
        """
        tablename = f'rapo_rest_{self.control.name}'.lower()
        if self.control.with_deletion or self.control.with_drop:
            if db.engine.has_table(tablename):
                if self.control.with_deletion:
                    db.truncate(tablename)
                elif self.control.with_drop:
                    db.drop(tablename)
        if not db.engine.has_table(tablename):
            logger.debug(f'{self.c} Table {tablename} will be created')

            columns = []
            output_columns = self.control.output_columns
            mandatory_columns = self.control.mandatory_columns
            if not output_columns or len(output_columns) == 0:
                if self.c.config['source_name'] is not None:
                    columns.extend(self.c.source_table.columns)
                if self.c.config['source_name_a'] is not None:
                    columns.extend(self.c.source_table_a.columns)
                if self.c.config['source_name_b'] is not None:
                    columns.extend(self.c.source_table_b.columns)
            else:
                for output_column in output_columns:
                    name = output_column['column']
                    column_a = output_column['column_a']
                    column_b = output_column['column_b']
                    if column_a is not None or column_b is not None:
                        table_a = self.control.source_table_a
                        table_b = self.control.source_table_b
                        if column_a is not None and column_b is not None:
                            column_a = table_a.c[column_a]
                            column_b = table_b.c[column_b]
                            column = sa.func.coalesce(column_a, column_b)
                        elif column_a is not None:
                            column = table_a.c[column_a]
                        elif column_b is not None:
                            column = table_b.c[column_b]
                        column = column.label(name) if name else column
                    else:
                        table = self.control.source_table
                        column = table.c[name]
                    columns.append(column)
            if mandatory_columns:
                for mandatory_column in mandatory_columns:
                    column = mandatory_column.null
                    columns.append(column)

            process_id = self.control.key_column
            columns = [*columns, process_id]
            select = sa.select(columns)
            select = select.where(sa.literal(1) == sa.literal(0))
            select = db.compile(select)
            ctas = f'CREATE TABLE {tablename} AS\n{select}'
            index = (f'CREATE INDEX {tablename}_rapo_process_id_ix '
                     f'ON {tablename}(rapo_process_id) COMPRESS')
            compress = (f'ALTER TABLE {tablename} '
                        'MOVE ROW STORE COMPRESS ADVANCED')
            text = db.formatter.document(ctas, index, compress)
            logger.debug(f'{self.c} Creating table {tablename} '
                         f'with query:\n{text}')
            db.execute(ctas)
            db.execute(index)
            db.execute(compress)
            logger.debug(f'{self.c} {tablename} created')
        table = db.table(tablename)
        return table

    def drop_temporary_tables(self):
        """Clean all temporary tables created during control execution."""
        logger.debug(f'{self.c} Dropping temporary tables...')
        for table in self.control.temp_tables:
            table.drop(db.engine)
        logger.debug(f'{self.c} Temporary tables dropped')

    def prerun_hook(self):
        """Execute database prerun hook function."""
        logger.debug(f'{self.c} Executing prerun hook function...')
        process_id = self.control.process_id
        select = f'select rapo_prerun_control_hook({process_id}) from dual'
        stmt = sa.text(select)
        try:
            result_code = db.execute(stmt).scalar()
            if result_code is None or result_code.upper() == 'OK':
                logger.debug(f'{self.c} Hook function evaluated OK')
                return True, result_code
            else:
                logger.debug(f'{self.c} Hook function evaluated NOT OK '
                             f'[{result_code}]')
                return False, result_code
        except Exception:
            logger.error(f'{self.c} Error evaluating prerun hook')
            logger.error()

    def postrun_hook(self):
        """Execute database postrun hook procedure."""
        logger.debug(f'{self.c} Executing postrun hook procedure...')
        process_id = self.control.process_id
        stmt = sa.text(f'begin rapo_postrun_control_hook({process_id}); end;')
        db.execute(stmt)
        logger.debug(f'{self.c} Hook procedure executed')

    def _fetch_records_to_table(self, select, tablename):
        logger.debug(f'{self.c} Start fetching...')
        select = db.compile(select)
        ctas = sa.text(f'CREATE TABLE {tablename} AS\n{select}')
        text = db.formatter.document(ctas)
        logger.info(f'{self.c} Creating {tablename} with query:\n{text}')
        db.execute(ctas)
        logger.info(f'{self.c} {tablename} created')
        table = db.table(tablename)
        logger.debug(f'{self.c} Fetching done')
        return table

    def _count_fetched_to_table(self, table):
        logger.debug(f'{self.c} Counting fetched in {table}...')
        count = sa.select([sa.func.count()]).select_from(table)
        fetched = db.execute(count).scalar()
        logger.debug(f'{self.c} Fetched in {table} counted')
        return fetched<|MERGE_RESOLUTION|>--- conflicted
+++ resolved
@@ -956,7 +956,6 @@
 
     def _clean(self):
         logger.info(f'{self} Cleaning control results...')
-<<<<<<< HEAD
         days_retention = self.config['days_retention']
         if days_retention == 0:
             for table in self.output_tables:
@@ -964,32 +963,6 @@
                 logger.info(f'{repr} Deleting all results in {table}...')
                 db.truncate(table.name)
                 logger.info(f'{repr} Results in {table} deleted')
-=======
-        conn = db.connect()
-        outdated_results = list(self.parser.parse_outdated_results())
-        if outdated_results:
-            for table, process_ids in outdated_results:
-                # when days_retention control parameter is zero -> process_ids is set to None 
-                if process_ids is None:
-                    logger.info(f'{self} Truncating table {table}...')
-                    query = f'truncate table {table}'
-                    text = db.formatter(query)
-                    logger.debug(f'{self} Truncating table {table} '
-                                 f'with query:\n{text}')                   
-                    conn.execute(query)
-                    continue
-                for process_id in process_ids:
-                    repr = f'[{self.name}:{process_id}]'
-                    logger.info(f'{repr} Deleting results in {table}...')
-                    id = table.c.rapo_process_id
-                    query = table.delete().where(id == process_id)
-                    text = db.formatter(query)
-                    logger.debug(f'{self} Deleting from {table} '
-                                 f'with query:\n{text}')
-                    conn.execute(query)
-                    logger.info(f'{repr} Results in {table} deleted')
-            logger.info(f'{self} Control results cleaned')
->>>>>>> 3c330f08
         else:
             outdated_results = list(self.parser.parse_outdated_results())
             if outdated_results:
