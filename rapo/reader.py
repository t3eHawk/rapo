"""Contains application data reader."""

import datetime as dt
import sqlalchemy as sa

from .database import db


class Reader:
    """Represents application data reader.

    Reader used to extract aplication data from database to user.
    """

    def read_scheduler_record(self):
        """Get scheduler record from DB table.

        Returns
        -------
        record : dict
            Ordinary dictionary with web API information from DB table.
        """
        table = db.tables.scheduler
        select = table.select()
        result = db.execute(select).first()
        record = dict(result)
        return record

    def read_web_api_record(self):
        """Get web API record from DB table.

        Returns
        -------
        record : dict
            Ordinary dictionary with web API information from DB table.
        """
        table = db.tables.web_api
        select = table.select()
        result = db.execute(select).first()
        record = dict(result)
        return record

    def read_control_name(self, process_id):
        """Get control name using passed process_id.

        Parameters
        ----------
        process_id : int
            Unique process ID used to load record from DB log.

        Returns
        -------
        control_name : str
            Name of the defined control.
        """
        log = db.tables.log
        config = db.tables.config
        join = log.join(config, log.c.control_id == config.c.control_id)
        select = (sa.select([config.c.control_name]).select_from(join)
                    .where(log.c.process_id == process_id))
        result = db.execute(select).first()
        control_name = result.control_name
        return control_name

    def read_control_result(self, process_id):
        """Get control result from DB log table.

        Parameters
        ----------
        process_id : int
            Unique process ID used to load record from DB log.

        Returns
        -------
        record : dict
            Ordinary dictionary with control result.
        """
        if process_id:
            table = db.tables.log
            select = table.select().where(table.c.process_id == process_id)
            result = db.execute(select).first()
            if result:
                record = dict(result)
                return record
            else:
                message = f'no process with ID {process_id} found'
                raise ValueError(message)
        else:
            return None

    def read_control_config(self, control_name):
        """Get dictionary with control configuration from DB.

        Parameters
        ----------
        control_name : str
            Unique control name used to load record from DB configuration.

        Returns
        -------
        record : dict
            Ordinary dictionary with control configuration.
        """
        table = db.tables.config
        select = table.select().where(table.c.control_name == control_name)
        result = db.execute(select).first()
        if result:
            record = dict(result)
            return record
        else:
            message = f'no control with name {control_name} found'
            raise ValueError(message)

    def read_control_logs(self, control_name, days=365, statuses=[],
                          order_by=True):
        """Retrieve control run logs with given parameters.

        Parameters
        ----------
        control_name : str
            Unique control name used to load logs.
        days : int
            Number of days for which logs are to be received.
        status : list
            List of statuses with which logs are to be retrieved.
        order_by : bool
            Whether to sort logs by process_id.

        Returns
        -------
        records : list
            Ordinary list with control logs.
        """
        log = db.tables.log
        config = db.tables.config
        join = log.join(config, log.c.control_id == config.c.control_id)
        select = sa.select(log.columns).select_from(join)\
<<<<<<< HEAD
                   .where(config.c.control_name == control_name)\
                   .order_by(log.c.added.desc())
        if isinstance(days, int):
=======
                   .where(config.c.control_name == control_name)
        if days and isinstance(days, int):
>>>>>>> 0faae967
            dateform = 'YYYY-MM-DD HH24:MI:SS'
            cut_off_date = dt.datetime.now()-dt.timedelta(days=days)
            cut_off_date = cut_off_date.strftime('%Y-%m-%d %H:%M:%S')
            cut_off_date = sa.func.to_date(cut_off_date, dateform)
            select = select.where(log.c.added > cut_off_date)
        if statuses:
            if all(isinstance(i, str) and len(i) == 1 for i in statuses):
                select = select.where(log.c.status.in_(statuses))
        if order_by:
            select = select.order_by(log.c.process_id)
        result = db.execute(select, as_dict=True)
        return result

    def read_control_recent_logs(self, control_name):
        """Retrieve logs of currently working control instances.

        Parameters
        ----------
        control_name : str
            Unique control name used to load logs.

        Returns
        -------
        records : list
            Ordinary list with currently running control run logs.
        """
        statuses = ['W', 'S', 'P', 'F']
        return self.read_control_logs(control_name, days=1, statuses=statuses)

    def read_running_controls(self):
        """Get list of running controls."""
        table = db.tables.log
        select = table.select().where(table.c.status == 'P')
        result = db.execute(select)
        rows = [dict(row) for row in result]
        return rows

    def read_control_config_all(self):
        """Get list of all controls in the config table."""
        config = db.tables.config
        select = config.select().order_by(config.c.updated_date.desc())
        result = db.execute(select)
        rows = [dict(row) for row in result]
        return rows

    def read_control_config_versions(self, control_id):
        """Get an array  with all past control configurations from DB."""
        table = db.tables.config_bak
        select = table.select().where(table.c.control_id == control_id).order_by(table.c.audit_date.desc())
        result = db.execute(select)
        rows = [dict(row) for row in result]
        return rows

    def read_control_results_for_day(self):
        """Get list of all control runs for the passed for_day."""

        # log = db.tables.log
        # config = db.tables.config
        # join = log.join(config, log.c.control_id == config.c.control_id)
        # select = (join.select().where(sa.and_(log.c.start_date >= from_date, log.c.start_date <= to_date)))
        # select = sa.select([config.c.control_name, log]).select_from(join).where(sa.and_(log.c.start_date >= from_date, log.c.start_date <= to_date))

        select = """
                select
                    c.control_name,
                    c.control_id,
                    c.control_type,
                    l.process_id,
                    nvl(l.start_date, l.added) start_date,
                    l.date_from,
                    l.date_to,
                    case
                        when l.status = 'I' then 'Initiated'
                        when l.status in ('S', 'P', 'F') then 'Running'
                        when l.status = 'D' then 'Success'
                        when l.status = 'E' then 'Error'
                        when l.status = 'X' then 'Revoked'
                        when nvl(l.status, 'C') = 'C' then 'Canceled'
                        else l.status
                    end status,
                    nvl(coalesce(success_number_a, success_number), 0) as success_number_a,
                    nvl(coalesce(success_number_b, 0), 0) as success_number_b,
                    nvl(coalesce(fetched_number_a, fetched_number), 0) as fetched_number_a,
                    nvl(coalesce(fetched_number_b, 0), 0) as fetched_number_b,
                    nvl(coalesce(error_number_a, error_number), 0) as error_number_a,
                    nvl(coalesce(error_number_b, 0), 0) as error_number_b,
                    nvl(coalesce(error_level_a, error_level), 0) as error_level_a,
                    nvl(coalesce(error_level_b, 0), 0) as error_level_b,
                    text_log,
                    nvl(text_error, text_message) text_error,
                    prerequisite_value,
                    nvl(round((l.end_date - nvl(l.start_date, l.added)) * 1440, 2), 0) duration_minutes
                from rapo_log l
                left join rapo_config c on l.control_id = c.control_id
                where 1=1
                    and c.control_name is not null
                order by process_id desc
                fetch first 200 rows only
        """

        result = db.execute(select)
        rows = [dict(row) for row in result]
        return rows

    def read_datasources(self):
        """Get list of all datasources in the DB."""

        result = db.execute("select object_name from user_objects where object_type in ('VIEW', 'TABLE') order by 1")
        rows = [dict(row)['object_name'] for row in result]
        return rows

    def read_datasource_columns(self, datasource_name):
        """Get list of all column names of the passed datasource_name."""

        result = db.execute(f"select column_name, data_type from user_tab_cols where table_name = '{datasource_name}' order by column_id")
        rows = [dict(row) for row in result]
        return rows

    def save_control(self, data):
        """Create or update control object in the config table with passed control data."""
        config = db.tables.config

        # Remove control object columns that are not in DB table
        for k in [i for i in set(data.keys()).difference(config.columns.keys())]:
          del data[k]

        data['updated_date'] = dt.datetime.now()

        if 'control_id' in data:
            data['created_date'] = dt.datetime.strptime(data['created_date'], '%a, %d %b %Y %H:%M:%S %Z')
            update = config.update().where(config.c.control_id == data['control_id']).values(data)
            result = db.execute(update)
        else:
            data['created_date'] = dt.datetime.now()
            insert = config.insert().values(data)
            result = db.execute(insert)
        return result

    def delete_control(self, control_id):
        """Delete control from the config table of the passed control_id."""
        config = db.tables.config
        delete = config.delete().where(config.c.control_id == control_id)
        result = db.execute(delete)
        return result


reader = Reader()<|MERGE_RESOLUTION|>--- conflicted
+++ resolved
@@ -135,14 +135,8 @@
         config = db.tables.config
         join = log.join(config, log.c.control_id == config.c.control_id)
         select = sa.select(log.columns).select_from(join)\
-<<<<<<< HEAD
-                   .where(config.c.control_name == control_name)\
-                   .order_by(log.c.added.desc())
-        if isinstance(days, int):
-=======
                    .where(config.c.control_name == control_name)
         if days and isinstance(days, int):
->>>>>>> 0faae967
             dateform = 'YYYY-MM-DD HH24:MI:SS'
             cut_off_date = dt.datetime.now()-dt.timedelta(days=days)
             cut_off_date = cut_off_date.strftime('%Y-%m-%d %H:%M:%S')
@@ -152,7 +146,7 @@
             if all(isinstance(i, str) and len(i) == 1 for i in statuses):
                 select = select.where(log.c.status.in_(statuses))
         if order_by:
-            select = select.order_by(log.c.process_id)
+            select = select.order_by(log.c.process_id.desc())
         result = db.execute(select, as_dict=True)
         return result
 
